--- conflicted
+++ resolved
@@ -31,11 +31,8 @@
 #include "fof.h"
 #include "cooling_qso_lightup.h"
 #include "lightcone.h"
-<<<<<<< HEAD
 #include "uvbg.h"
-=======
 #include "timefac.h"
->>>>>>> d7485913
 
 /* stats.c only used here */
 void energy_statistics(FILE * FdEnergy, const double Time,  struct part_manager_type * PartManager);
