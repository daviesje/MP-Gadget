--- conflicted
+++ resolved
@@ -329,14 +329,6 @@
 
     /* This allocates memory*/
     treewalk_run(tw_accretion, act->ActiveParticle, act->NumActiveParticle);
-<<<<<<< HEAD
-    free_spinlocks(priv[0].spin);  
-=======
-
-    myfree(priv->BH_SurroundingGasVel);
-    myfree(priv->BH_Entropy);
-    myfree(priv->MinPot);
->>>>>>> c237485d
 
     MPIU_Barrier(MPI_COMM_WORLD);
     message(0, "Start swallowing of gas particles and black holes\n");
