--- conflicted
+++ resolved
@@ -16,10 +16,6 @@
  */
 
 
-<<<<<<< HEAD
-
-=======
->>>>>>> 90cfb658
 /* this is the internal code that looks for particles in the ngb tree from
  * searchcenter upto hsml. if symmetric is NGB_TREE_FIND_SYMMETRIC, then upto
  * max(P[i].Hsml, hsml). 
@@ -165,17 +161,6 @@
 }
 
 
-<<<<<<< HEAD
-/*! Allocates memory for the neighbour list buffer.
-*/
-void ngb_init(void)
-{
-
-}
-
-=======
->>>>>>> 90cfb658
-
 /*! This function constructs the neighbour tree. To this end, we actually need
  *  to construct the gravitational tree, because we use it now for the
  *  neighbour search.
@@ -199,193 +184,3 @@
     if(ThisTask == 0)
         printf("Ngb-Tree contruction finished \n");
 }
-
-<<<<<<< HEAD
-=======
-
-
-int ngb_treefind_fof_primary(MyDouble searchcenter[3], MyFloat hsml, int target, int *startnode, int mode,
-        int *nexport, int *nsend_local)
-{
-    int numngb, no, p, task, nexport_save;
-    struct NODE *current;
-    MyDouble dx, dy, dz, dist, r2;
-
-    nexport_save = *nexport;
-
-    numngb = 0;
-    no = *startnode;
-
-    while(no >= 0)
-    {
-        if(no < All.MaxPart)	/* single particle */
-        {
-            p = no;
-            no = Nextnode[no];
-
-            if(!((1 << P[p].Type) & (FOF_PRIMARY_LINK_TYPES)))
-                continue;
-
-            if(mode == 0)
-                continue;
-
-            dist = hsml;
-            dx = NEAREST(P[p].Pos[0] - searchcenter[0]);
-            if(dx > dist)
-                continue;
-            dy = NEAREST(P[p].Pos[1] - searchcenter[1]);
-            if(dy > dist)
-                continue;
-            dz = NEAREST(P[p].Pos[2] - searchcenter[2]);
-            if(dz > dist)
-                continue;
-            if(dx * dx + dy * dy + dz * dz > dist * dist)
-                continue;
-
-            Ngblist[numngb++] = p;
-        }
-        else
-        {
-            if(no >= All.MaxPart + MaxNodes)	/* pseudo particle */
-            {
-                if(mode == 1)
-                    endrun(12312);
-
-                if(mode == 0)
-                {
-                    if(Exportflag[task = DomainTask[no - (All.MaxPart + MaxNodes)]] != target)
-                    {
-                        Exportflag[task] = target;
-                        Exportnodecount[task] = NODELISTLENGTH;
-                    }
-
-                    if(Exportnodecount[task] == NODELISTLENGTH)
-                    {
-                        if(*nexport >= All.BunchSize)
-                        {
-                            *nexport = nexport_save;
-                            if(nexport_save == 0)
-                                endrun(13005);	/* in this case, the buffer is too small to process even a single particle */
-                            for(task = 0; task < NTask; task++)
-                                nsend_local[task] = 0;
-                            for(no = 0; no < nexport_save; no++)
-                                nsend_local[DataIndexTable[no].Task]++;
-                            return -1;
-                        }
-                        Exportnodecount[task] = 0;
-                        Exportindex[task] = *nexport;
-                        DataIndexTable[*nexport].Task = task;
-                        DataIndexTable[*nexport].Index = target;
-                        DataIndexTable[*nexport].IndexGet = *nexport;
-                        *nexport = *nexport + 1;
-                        nsend_local[task]++;
-                    }
-
-                    DataNodeList[Exportindex[task]].NodeList[Exportnodecount[task]++] =
-                        DomainNodeIndex[no - (All.MaxPart + MaxNodes)];
-
-                    if(Exportnodecount[task] < NODELISTLENGTH)
-                        DataNodeList[Exportindex[task]].NodeList[Exportnodecount[task]] = -1;
-                }
-
-                if(mode == -1)
-                {
-                    *nexport = 1;
-                }
-
-                no = Nextnode[no - MaxNodes];
-                continue;
-
-            }
-
-            current = &Nodes[no];
-
-            if(mode == 1)
-            {
-                if(current->u.d.bitflags & (1 << BITFLAG_TOPLEVEL))	/* we reached a top-level node again, which means that we are done with the branch */
-                {
-                    *startnode = -1;
-                    return numngb;
-                }
-            }
-
-            if(mode == 0)
-            {
-                if(!(current->u.d.bitflags & (1 << BITFLAG_TOPLEVEL)))	/* we have a node with only local particles, can skip branch */
-                {
-                    no = current->u.d.sibling;
-                    continue;
-                }
-            }
-
-            no = current->u.d.sibling;	/* in case the node can be discarded */
-
-            dist = hsml + 0.5 * current->len;;
-            dx = NEAREST(current->center[0] - searchcenter[0]);
-            if(dx > dist)
-                continue;
-            dy = NEAREST(current->center[1] - searchcenter[1]);
-            if(dy > dist)
-                continue;
-            dz = NEAREST(current->center[2] - searchcenter[2]);
-            if(dz > dist)
-                continue;
-            /* now test against the minimal sphere enclosing everything */
-            dist += FACT1 * current->len;
-            if((r2 = (dx * dx + dy * dy + dz * dz)) > dist * dist)
-                continue;
-
-            if((current->u.d.bitflags & ((1 << BITFLAG_TOPLEVEL) + (1 << BITFLAG_DEPENDS_ON_LOCAL_MASS))) == 0)	/* only use fully local nodes */
-            {
-                /* test whether the node is contained within the sphere */
-                dist = hsml - FACT2 * current->len;
-                if(dist > 0)
-                    if(r2 < dist * dist)
-                    {
-                        if(current->u.d.bitflags & (1 << BITFLAG_INSIDE_LINKINGLENGTH))	/* already flagged */
-                        {
-                            /* sufficient to return only one particle inside this cell */
-
-                            p = current->u.d.nextnode;
-                            while(p >= 0)
-                            {
-                                if(p < All.MaxPart)
-                                {
-                                    if(((1 << P[p].Type) & (FOF_PRIMARY_LINK_TYPES)))
-                                    {
-                                        dx = NEAREST(P[p].Pos[0] - searchcenter[0]);
-                                        dy = NEAREST(P[p].Pos[1] - searchcenter[1]);
-                                        dz = NEAREST(P[p].Pos[2] - searchcenter[2]);
-                                        if(dx * dx + dy * dy + dz * dz > hsml * hsml)
-                                            break;
-
-                                        Ngblist[numngb++] = p;
-                                        break;
-                                    }
-                                    p = Nextnode[p];
-                                }
-                                else if(p >= All.MaxPart + MaxNodes)
-                                    p = Nextnode[p - MaxNodes];
-                                else
-                                    p = Nodes[p].u.d.nextnode;
-                            }
-                            continue;
-                        }
-                        else
-                        {
-                            /* flag it now */
-                            current->u.d.bitflags |= (1 << BITFLAG_INSIDE_LINKINGLENGTH);
-                        }
-                    }
-            }
-
-            no = current->u.d.nextnode;	/* ok, we need to open the node */
-        }
-    }
-
-    *startnode = -1;
-    return numngb;
-}
-
-
->>>>>>> 90cfb658
