/***
 * Multi-Phase star formaiton
 *
 * The algorithm here is based on Springel Hernequist 2003, and Okamoto 2010.
 *
 * The source code originally came from sfr_eff.c in Gadget-3. This version has
 * been heavily rewritten to add support for new wind models, new star formation
 * criterions, and more importantly, use use the new tree walker routines.
 *
 * I (Yu Feng) feel it is appropriate to release most of this file with a free license,
 * because the implementation here has diverged from the original code by too far.
 *
 * The largest remaining concern are a few functions there were obtained from Gadget-P. 
 * They are for * self-gravity starformation condition and H2.
 * Eventhough they have been heavily rewritten, the core math is the same.
 * the license is still murky. Do not use them unless Phil Hopkins has agreed.
 *
 * */

#include <mpi.h>
#include <stdio.h>
#include <stdlib.h>
#include <string.h>
#include <math.h>
#include "allvars.h"
#include "proto.h"
#include "forcetree.h"
#include "cooling.h"
#include "domain.h"
#include "mymalloc.h"
#include "endrun.h"

#ifdef METALS
#define METALLICITY(i) (P[(i)].Metallicity)
#else
#define METALLICITY(i) (0.)
#endif

static void cooling_direct(int i);
#ifdef SFR
static double u_to_temp_fac; /* assuming very hot !*/

/* these guys really shall be local to cooling_and_starformation, but
 * I am too lazy to pass them around to subroutines.
 */
static int stars_converted;
static int stars_spawned;
static double sum_sm;
static double sum_mass_stars;

static void cooling_relaxed(int i, double egyeff, double dtime, double trelax);

static int get_sfr_condition(int i);
static int make_particle_star(int i);
static void starformation(int i);
static double get_sfr_factor_due_to_selfgravity(int i);
static double get_sfr_factor_due_to_h2(int i);
static double get_starformation_rate_full(int i, double dtime, MyFloat * ne_new, double * trelax, double * egyeff);
#endif

#ifdef WINDS
typedef struct {
    TreeWalkQueryBase base;
    int NodeList[NODELISTLENGTH];
    double Sfr;
    double Dt;
    double Mass;
    double Hsml;
    double TotalWeight;
    double DMRadius;
    double Vdisp;
    double Vmean[3];
} TreeWalkQueryWind;

typedef struct {
    TreeWalkResultBase base;
    double TotalWeight;
    double V1sum[3];
    double V2sum;
    int Ngb;
} TreeWalkResultWind;

typedef struct {
    TreeWalkNgbIterBase base;
} TreeWalkNgbIterWind;

static struct winddata {
    double DMRadius;
    double Left;
    double Right;
    double TotalWeight;
    union {
        double Vdisp;
        double V2sum;
    };
    union {
        double Vmean[3];
        double V1sum[3];
    };
    int Ngb;
} * Wind;

static int
make_particle_wind(MyIDType ID, int i, double v, double vmean[3]);

static int
sfr_wind_weight_isactive(int target);

static int
sfr_wind_feedback_isactive(int target);

static void
sfr_wind_reduce_weight(int place, TreeWalkResultWind * remote, enum TreeWalkReduceMode mode);

static void
sfr_wind_copy(int place, TreeWalkQueryWind * input);

static void
sfr_wind_weight_ngbiter(TreeWalkQueryWind * I,
        TreeWalkResultWind * O,
        TreeWalkNgbIterWind * iter,
        LocalTreeWalk * lv);

static void
sfr_wind_feedback_ngbiter(TreeWalkQueryWind * I,
        TreeWalkResultWind * O,
        TreeWalkNgbIterWind * iter,
        LocalTreeWalk * lv);

#endif
/*
 * This routine does cooling and star formation for
 * the effective multi-phase model.
 */

static int
sfr_cooling_isactive(int target) {
    return P[target].Type == 0;
}


#ifdef SFR

#ifdef WINDS
static int NPLeft;
static void
sfr_wind_weight_postprocess(int i)
{
    int diff = Wind[i].Ngb - 40;
    if(diff < -2) {
        /* too few */
        Wind[i].Left = Wind[i].DMRadius;
    } else if(diff > 2) {
        /* too many */
        Wind[i].Right = Wind[i].DMRadius;
    } else {
        P[i].DensityIterationDone = 1;
    }
    if(Wind[i].Right >= 0) {
        /* if Ngb hasn't converged to 40, see if DMRadius converged*/
        if(Wind[i].Right - Wind[i].Left < 1e-2) {
            P[i].DensityIterationDone = 1;
        } else {
            Wind[i].DMRadius = 0.5 * (Wind[i].Left + Wind[i].Right);
        }
    } else {
        Wind[i].DMRadius *= 1.3;
    }

    if(P[i].DensityIterationDone) {
        double vdisp = Wind[i].V2sum / Wind[i].Ngb;
        int d;
        for(d = 0; d < 3; d ++) {
            Wind[i].Vmean[d] = Wind[i].V1sum[d] / Wind[i].Ngb;
            vdisp -= Wind[i].Vmean[d] * Wind[i].Vmean[d];
        }
        Wind[i].Vdisp = sqrt(vdisp / 3);
    } else {
#pragma omp atomic
        NPLeft ++;
    }
}
static void
sfr_wind_feedback_postprocess(int i)
{
    P[i].IsNewParticle = 0;
}
#endif

void cooling_and_starformation(void)
    /* cooling routine when star formation is enabled */
{
    u_to_temp_fac = (4 / (8 - 5 * (1 - HYDROGEN_MASSFRAC))) * PROTONMASS / BOLTZMANN * GAMMA_MINUS1
        * All.UnitEnergy_in_cgs / All.UnitMass_in_g;

    walltime_measure("/Misc");

    stars_spawned = stars_converted = 0;
    sum_sm = sum_mass_stars = 0;

    TreeWalk tw[1] = {0};

    /* Only used to list all active particles for the parallel loop */
    /* no tree walking and no need to export / copy particles. */
    tw->ev_label = "SFR_COOL";
    tw->isactive = sfr_cooling_isactive;

    int Nactive = 0;
    int * queue = treewalk_get_queue(tw, &Nactive);
    int n;

#pragma omp parallel for
    for(n = 0; n < Nactive; n ++)
    {
        int i = queue[n];
        int flag;
#ifdef WINDS
        if(SPHP(i).DelayTime > 0) {
            double dt = (P[i].TimeBin ? (1 << P[i].TimeBin) : 0) * All.Timebase_interval;
                /*  the actual time-step */

            double dtime;

            dtime = dt / All.cf.hubble;

            SPHP(i).DelayTime -= dtime;
        }

        if(SPHP(i).DelayTime > 0) {
            if(SPHP(i).Density * All.cf.a3inv < All.WindFreeTravelDensFac * All.PhysDensThresh)
                SPHP(i).DelayTime = 0;
        } else {
            SPHP(i).DelayTime = 0;
        }
#endif

        /* check whether conditions for star formation are fulfilled.
         *
         * f=1  normal cooling
         * f=0  star formation
         */
        flag = get_sfr_condition(i);

        /* normal implicit isochoric cooling */
        if(flag == 1 || All.QuickLymanAlphaProbability > 0) {
            cooling_direct(i);
        }
#ifdef ENDLESSSTARS
        flag = 0;
#endif
        if(flag == 0) {
            /* active star formation */
            starformation(i);
        }
    } /*end of main loop over active particles */

    myfree(queue);

    int tot_spawned, tot_converted;
    MPI_Allreduce(&stars_spawned, &tot_spawned, 1, MPI_INT, MPI_SUM, MPI_COMM_WORLD);
    MPI_Allreduce(&stars_converted, &tot_converted, 1, MPI_INT, MPI_SUM, MPI_COMM_WORLD);

    if(tot_spawned > 0 || tot_converted > 0)
    {
        message(0, "SFR: spawned %d stars, converted %d gas particles into stars\n",
                    tot_spawned, tot_converted);

//        All.TotN_sph -= tot_converted;

        /* Note: N_sph is only reduced once rearrange_particle_sequence is called */

        /* Note: New tree construction can be avoided because of  `force_add_star_to_tree()' */
    }

    double totsfrrate, localsfr=0;
    int i;
    #pragma omp parallel for reduction(+: localsfr)
    for(i = 0; i < N_sph; i++)
        localsfr += SPHP(i).Sfr;

    MPI_Allreduce(&localsfr, &totsfrrate, 1, MPI_DOUBLE, MPI_SUM, MPI_COMM_WORLD);

    double total_sum_mass_stars, total_sm;

    MPI_Reduce(&sum_sm, &total_sm, 1, MPI_DOUBLE, MPI_SUM, 0, MPI_COMM_WORLD);
    MPI_Reduce(&sum_mass_stars, &total_sum_mass_stars, 1, MPI_DOUBLE, MPI_SUM, 0, MPI_COMM_WORLD);
    if(ThisTask == 0)
    {
        double rate;
        double rate_in_msunperyear;
        if(All.TimeStep > 0)
            rate = total_sm / (All.TimeStep / (All.Time * All.cf.hubble));
        else
            rate = 0;

        /* convert to solar masses per yr */

        rate_in_msunperyear = rate * (All.UnitMass_in_g / SOLAR_MASS) / (All.UnitTime_in_s / SEC_PER_YEAR);

        fprintf(FdSfr, "%g %g %g %g %g\n", All.Time, total_sm, totsfrrate, rate_in_msunperyear,
                total_sum_mass_stars);
        fflush(FdSfr);
    }
    walltime_measure("/Cooling/StarFormation");
#ifdef WINDS
    /* now lets make winds. this has to be after NumPart is updated */
    if(!HAS(All.WindModel, WINDS_SUBGRID) && All.WindModel != WINDS_NONE) {
        int i;
        Wind = (struct winddata * ) mymalloc("WindExtraData", NumPart * sizeof(struct winddata));
        TreeWalk tw[1] = {0};

        tw->ev_label = "SFR_WIND";
        tw->fill = (TreeWalkFillQueryFunction) sfr_wind_copy;
        tw->reduce = (TreeWalkReduceResultFunction) sfr_wind_reduce_weight;
        tw->UseNodeList = 1;
        tw->query_type_elsize = sizeof(TreeWalkQueryWind);
        tw->result_type_elsize = sizeof(TreeWalkResultWind);

        /* sum the total weight of surrounding gas */
        tw->visit = (TreeWalkVisitFunction) treewalk_visit_ngbiter;
        tw->ngbiter_type_elsize = sizeof(TreeWalkNgbIterWind);
        tw->ngbiter = (TreeWalkNgbIterFunction) sfr_wind_weight_ngbiter;
        tw->postprocess = (TreeWalkProcessFunction) sfr_wind_weight_postprocess;

        /* First obtain the wind queue, and set DensityIterationDone for weighting */
        tw->isactive = (TreeWalkIsActiveFunction) sfr_wind_feedback_isactive;

        int Nqueue;
        int * queue = treewalk_get_queue(tw, &Nqueue);
        for(i = 0; i < Nqueue; i ++) {
            int n = queue[i];
            Wind[n].DMRadius = 2 * P[n].Hsml;
            Wind[n].Left = 0;
            Wind[n].Right = -1;
            P[n].DensityIterationDone = 0;
        }
        myfree(queue);

        tw->isactive = sfr_wind_weight_isactive;

        int done = 0;
        while(!done) {
            NPLeft = 0;
            treewalk_run(tw);

            int64_t totalleft = 0;
            sumup_large_ints(1, &NPLeft, &totalleft);
            message(0, "Star DM iteration Total left = %ld\n", totalleft);
            done = totalleft == 0;
        }

        /* Then run feedback */
        tw->isactive = (TreeWalkIsActiveFunction) sfr_wind_feedback_isactive;
        tw->ngbiter = (TreeWalkNgbIterFunction) sfr_wind_feedback_ngbiter;
        tw->postprocess = (TreeWalkProcessFunction) sfr_wind_feedback_postprocess;
        tw->reduce = NULL;

        treewalk_run(tw);
        myfree(Wind);
    }
    walltime_measure("/Cooling/Wind");
#endif
}

#else //No SFR

/* cooling routine when star formation is disabled */
void cooling_only(void)
{
    if(!All.CoolingOn) return;
    walltime_measure("/Misc");

    TreeWalk tw = {0};

    /* Only used to list all active particles for the parallel loop */
    /* no tree walking and no need to export / copy particles. */
    tw.ev_label = "SFR_COOL";
    tw.isactive = sfr_cooling_isactive;

    int Nactive = 0;
    int * queue = treewalk_get_queue(&tw, &Nactive);
    int n;

#pragma omp parallel for
    for(n = 0; n < Nactive; n ++)
    {
        int i = queue[n];
        /* normal implicit isochoric cooling */
        cooling_direct(i);
    }

    myfree(queue);

    walltime_measure("/Cooling/StarFormation");
}

#endif

static void cooling_direct(int i) {

    double dt = (P[i].TimeBin ? (1 << P[i].TimeBin) : 0) * All.Timebase_interval;
        /*  the actual time-step */

    double dtime;

    dtime = dt / All.cf.hubble;

#ifdef SFR
    SPHP(i).Sfr = 0;
#endif

    double ne = SPHP(i).Ne;	/* electron abundance (gives ionization state and mean molecular weight) */

    double unew = DMAX(All.MinEgySpec,
            (SPHP(i).Entropy + SPHP(i).DtEntropy * dt) /
            GAMMA_MINUS1 * pow(SPHP(i).EOMDensity * All.cf.a3inv, GAMMA_MINUS1));

#if defined(BLACK_HOLES) || defined(GAL_PART)
    if(SPHP(i).Injected_BH_Energy)
    {
        if(P[i].Mass == 0)
            SPHP(i).Injected_BH_Energy = 0;
        else
            unew += SPHP(i).Injected_BH_Energy / P[i].Mass;

        double temp = u_to_temp_fac * unew;


        if(temp > 5.0e9)
            unew = 5.0e9 / u_to_temp_fac;

        SPHP(i).Injected_BH_Energy = 0;
    }
#endif

    struct UVBG uvbg;
    GetParticleUVBG(i, &uvbg);
    unew = DoCooling(unew, SPHP(i).Density * All.cf.a3inv, dtime, &uvbg, &ne, METALLICITY(i));

    SPHP(i).Ne = ne;

    if(P[i].TimeBin)	/* upon start-up, we need to protect against dt==0 */
    {
        /* note: the adiabatic rate has been already added in ! */

        if(dt > 0)
        {

            SPHP(i).DtEntropy = (unew * GAMMA_MINUS1 /
                    pow(SPHP(i).EOMDensity * All.cf.a3inv,
                        GAMMA_MINUS1) - SPHP(i).Entropy) / dt;

            if(SPHP(i).DtEntropy < -0.5 * SPHP(i).Entropy / dt)
                SPHP(i).DtEntropy = -0.5 * SPHP(i).Entropy / dt;
        }
    }
}

#if defined(SFR)


/* returns 0 if the particle is actively forming stars */
static int get_sfr_condition(int i) {
    int flag = 1;
/* no sfr !*/
    if(!All.StarformationOn) {
        return flag;
    }
    if(SPHP(i).Density * All.cf.a3inv >= All.PhysDensThresh)
        flag = 0;

    if(SPHP(i).Density < All.OverDensThresh)
        flag = 1;

<<<<<<< HEAD
#if defined(BLACK_HOLES) || defined(GAL_PART)
=======
    /* massless particles never form stars! */
>>>>>>> 8de0883d
    if(P[i].Mass == 0)
        flag = 1;

#ifdef WINDS
    if(SPHP(i).DelayTime > 0)
        flag = 1;		/* only normal cooling for particles in the wind */
#endif

    if(All.QuickLymanAlphaProbability > 0) {
        double dt = (P[i].TimeBin ? (1 << P[i].TimeBin) : 0) * All.Timebase_interval;
        double unew = DMAX(All.MinEgySpec,
                (SPHP(i).Entropy + SPHP(i).DtEntropy * dt) /
                GAMMA_MINUS1 * pow(SPHP(i).EOMDensity * All.cf.a3inv, GAMMA_MINUS1));

        double temp = u_to_temp_fac * unew;

        if(SPHP(i).Density > All.OverDensThresh && temp < 1.0e5)
            flag = 0;
        else
            flag = 1;
    }

    return flag;
}

#ifdef WINDS
static int sfr_wind_weight_isactive(int target) {
    if(P[target].Type == 4) {
        if(P[target].IsNewParticle && !P[target].DensityIterationDone) {
             return 1;
        }
    }
    return 0;
}

static int sfr_wind_feedback_isactive(int target) {
    if(P[target].Type == 4) {
        if(P[target].IsNewParticle) {
             return 1;
        }
    }
    return 0;
}

static void sfr_wind_reduce_weight(int place, TreeWalkResultWind * O, enum TreeWalkReduceMode mode) {
    TREEWALK_REDUCE(Wind[place].TotalWeight, O->TotalWeight);
    int k;
    for(k = 0; k < 3; k ++) {
        TREEWALK_REDUCE(Wind[place].V1sum[k], O->V1sum[k]);
    }
    TREEWALK_REDUCE(Wind[place].V2sum, O->V2sum);
    TREEWALK_REDUCE(Wind[place].Ngb, O->Ngb);
    /*
    message(1, "Reduce ID=%ld, NGB=%d TotalWeight=%g V2sum=%g V1sum=%g %g %g\n",
            P[place].ID, O->Ngb, O->TotalWeight, O->V2sum,
            O->V1sum[0], O->V1sum[1], O->V1sum[2]);
            */
}

static void sfr_wind_copy(int place, TreeWalkQueryWind * input) {
    double dt = (P[place].TimeBin ? (1 << P[place].TimeBin) : 0) * All.Timebase_interval / All.cf.hubble;
    input->Dt = dt;
    input->Mass = P[place].Mass;
    input->Hsml = P[place].Hsml;
    input->TotalWeight = Wind[place].TotalWeight;

    input->DMRadius = Wind[place].DMRadius;
    input->Vdisp = Wind[place].Vdisp;

    int k;
    for (k = 0; k < 3; k ++)
        input->Vmean[k] = Wind[place].Vmean[k];
}

static void
sfr_wind_weight_ngbiter(TreeWalkQueryWind * I,
        TreeWalkResultWind * O,
        TreeWalkNgbIterWind * iter,
        LocalTreeWalk * lv)
{
    /* this evaluator walks the tree and sums the total mass of surrounding gas
     * particles as described in VS08. */
    /* it also calculates the DM dispersion of the nearest 40 DM paritlces */
    if(iter->base.other == -1) {
        double hsearch = DMAX(I->Hsml, I->DMRadius);
        iter->base.Hsml = hsearch;
        iter->base.mask = 1 + 2; /* gas and dm */
        iter->base.symmetric = NGB_TREEFIND_ASYMMETRIC;
        return;
    }

    int other = iter->base.other;
    double r = iter->base.r;
    double * dist = iter->base.dist;

    if(P[other].Type == 0) {
        if(r > I->Hsml) return;
        /* Ignore wind particles */
        if(SPHP(other).DelayTime > 0) return;
        /* NOTE: think twice if we want a symmetric tree walk when wk is used. */
        //double wk = density_kernel_wk(&kernel, r);
        double wk = 1.0;
        O->TotalWeight += wk * P[other].Mass;
    }

    if(P[other].Type == 1) {
        if(r > I->DMRadius) return;
        O->Ngb ++;
        int d;
        for(d = 0; d < 3; d ++) {
            /* Add hubble flow; FIXME: this shall be a function, and the direction looks wrong too. */
            double vel = P[other].Vel[d] + All.cf.hubble * All.cf.a * All.cf.a * dist[d];
            O->V1sum[d] += vel;
            O->V2sum += vel * vel;
        }
    }

    /*
    message(1, "ThisTask = %d %ld ngb=%d NGB=%d TotalWeight=%g V2sum=%g V1sum=%g %g %g\n",
    ThisTask, I->ID, numngb, O->Ngb, O->TotalWeight, O->V2sum,
    O->V1sum[0], O->V1sum[1], O->V1sum[2]);
    */
}

static void
sfr_wind_feedback_ngbiter(TreeWalkQueryWind * I,
        TreeWalkResultWind * O,
        TreeWalkNgbIterWind * iter,
        LocalTreeWalk * lv)
{

    /* this evaluator walks the tree and blows wind. */

    if(iter->base.other == -1) {
        iter->base.mask = 1;
        iter->base.symmetric = NGB_TREEFIND_ASYMMETRIC;
        iter->base.Hsml = I->Hsml;
        return;
    }
    int other = iter->base.other;
    double r2 = iter->base.r2;
    double r = iter->base.r;

    /* skip wind particles */
    if(SPHP(other).DelayTime > 0) return;

    /* this is radius cut is redundant because the tree walk is asymmetric
     * we may want to use fancier weighting that requires symmetric in the future. */
    if(r > I->Hsml) return;

    double windeff;
    double v;
    if(HAS(All.WindModel, WINDS_FIXED_EFFICIENCY)) {
        windeff = All.WindEfficiency;
        v = All.WindSpeed * All.cf.a;
    } else if(HAS(All.WindModel, WINDS_USE_HALO)) {
        windeff = 1.0 / (I->Vdisp / All.cf.a / All.WindSigma0);
        windeff *= windeff;
        v = All.WindSpeedFactor * I->Vdisp;
    } else {
        endrun(1, "WindModel = 0x%X is strange. This shall not happen.\n", All.WindModel);
    }

    //double wk = density_kernel_wk(&kernel, r);

    /* in this case the particle is already locked by the tree walker */
    /* we may want to add another lock to avoid this. */
    if(P[other].ID != I->base.ID)
        lock_particle(other);

    double wk = 1.0;
    double p = windeff * wk * I->Mass / I->TotalWeight;
    double random = get_random_number(I->base.ID + P[other].ID);
    if (random < p) {
        make_particle_wind(I->base.ID, other, v, I->Vmean);
    }

    if(P[other].ID != I->base.ID)
        unlock_particle(other);

}

static int make_particle_wind(MyIDType ID, int i, double v, double vmean[3]) {
    /* v and vmean are in internal units (km/s *a ), not km/s !*/
    /* returns 0 if particle i is converted to wind. */
    // message(1, "%ld Making ID=%ld (%g %g %g) to wind with v= %g\n", ID, P[i].ID, P[i].Pos[0], P[i].Pos[1], P[i].Pos[2], v);
    int j;
    /* ok, make the particle go into the wind */
    double dir[3];
    if(HAS(All.WindModel, WINDS_ISOTROPIC)) {
        double theta = acos(2 * get_random_number(P[i].ID + 3) - 1);
        double phi = 2 * M_PI * get_random_number(P[i].ID + 4);

        dir[0] = sin(theta) * cos(phi);
        dir[1] = sin(theta) * sin(phi);
        dir[2] = cos(theta);
    } else {
        double vel[3];
        for(j = 0; j < 3; j++) {
            vel[j] = P[i].Vel[j] - vmean[j];
        }
        dir[0] = P[i].GravAccel[1] * vel[2] - P[i].GravAccel[2] * vel[1];
        dir[1] = P[i].GravAccel[2] * vel[0] - P[i].GravAccel[0] * vel[2];
        dir[2] = P[i].GravAccel[0] * vel[1] - P[i].GravAccel[1] * vel[0];
    }

    double norm = 0;
    for(j = 0; j < 3; j++)
        norm += dir[j] * dir[j];

    norm = sqrt(norm);
    if(get_random_number(P[i].ID + 5) < 0.5)
        norm = -norm;

    if(norm != 0)
    {
        for(j = 0; j < 3; j++)
            dir[j] /= norm;

        for(j = 0; j < 3; j++)
        {
            P[i].Vel[j] += v * dir[j];
            SPHP(i).VelPred[j] += v * dir[j];
        }
        SPHP(i).DelayTime = All.WindFreeTravelLength / (v / All.cf.a);
    }
    return 0;
}
#endif

static int make_particle_star(int i) {

    /* here we spawn a new star particle */
    double mass_of_star =  All.MassTable[0] / GENERATIONS;
    int newstar = 0;
    /* ok, make a star */
    if(P[i].Mass < 1.1 * mass_of_star || All.QuickLymanAlphaProbability > 0)
    {
        /* here we turn the gas particle itself into a star */
        stars_converted++;
        N_star++;
        sum_mass_stars += P[i].Mass;

        P[i].Type = 4;
        TimeBinCountSph[P[i].TimeBin]--;

        newstar = i;
    }
    else
    {
        /* FIXME: sorry this is not thread safe */
        int child = domain_fork_particle(i);

        N_star++;
        /* set ptype */
        P[child].Type = 4;
        P[child].Mass = mass_of_star;
        P[i].Mass -= P[child].Mass;
        sum_mass_stars += P[child].Mass;

        newstar = child;

        stars_spawned++;
    }

    P[newstar].StarFormationTime = All.Time;
#ifdef WINDS
    P[newstar].IsNewParticle = 1;
#endif
    return 0;
}

static void cooling_relaxed(int i, double egyeff, double dtime, double trelax) {
    const double densityfac = pow(SPHP(i).EOMDensity * All.cf.a3inv, GAMMA_MINUS1) / GAMMA_MINUS1;
    double egycurrent = SPHP(i).Entropy *  densityfac;

#ifdef BLACK_HOLES
    if(SPHP(i).Injected_BH_Energy > 0)
    {
        struct UVBG uvbg;
        GetParticleUVBG(i, &uvbg);
        egycurrent += SPHP(i).Injected_BH_Energy / P[i].Mass;

        double temp = u_to_temp_fac * egycurrent;

        if(temp > 5.0e9)
            egycurrent = 5.0e9 / u_to_temp_fac;

        if(egycurrent > egyeff)
        {
            double ne = SPHP(i).Ne;
            double tcool = GetCoolingTime(egycurrent, SPHP(i).Density * All.cf.a3inv, &uvbg, &ne, P[i].Metallicity);

            if(tcool < trelax && tcool > 0)
                trelax = tcool;
        }

        SPHP(i).Injected_BH_Energy = 0;
    }
#endif

    SPHP(i).Entropy =  (egyeff + (egycurrent - egyeff) * exp(-dtime / trelax)) /densityfac;

    SPHP(i).DtEntropy = 0;

}

static void starformation(int i) {

    double mass_of_star = All.MassTable[0] / GENERATIONS;

    double dt = (P[i].TimeBin ? (1 << P[i].TimeBin) : 0) * All.Timebase_interval;
        /*  the actual time-step */

    double dtime = dt / All.cf.hubble;

    double egyeff, trelax;
    double rateOfSF = get_starformation_rate_full(i, dtime, &SPHP(i).Ne, &trelax, &egyeff);

    /* amount of stars expect to form */

    double sm = rateOfSF * dtime;

    double p = sm / P[i].Mass;

    sum_sm += P[i].Mass * (1 - exp(-p));

    /* convert to Solar per Year but is this damn variable otherwise used
     * at all? */
    SPHP(i).Sfr = rateOfSF *
        (All.UnitMass_in_g / SOLAR_MASS) / (All.UnitTime_in_s / SEC_PER_YEAR);

#ifdef METALS
    double w = get_random_number(P[i].ID);
    P[i].Metallicity += w * METAL_YIELD * (1 - exp(-p));
#endif

    if(dt > 0 && P[i].TimeBin)
    {
      	/* upon start-up, we need to protect against dt==0 */
        cooling_relaxed(i, egyeff, dtime, trelax);
    }

    double prob = P[i].Mass / mass_of_star * (1 - exp(-p));

    if(All.QuickLymanAlphaProbability > 0.0) {
        prob = All.QuickLymanAlphaProbability;
    }
    if(get_random_number(P[i].ID + 1) < prob) {
#pragma omp critical (_sfr_)
        make_particle_star(i);
    }

    if(P[i].Type == 0)	{
    /* to protect using a particle that has been turned into a star */
#ifdef METALS
        P[i].Metallicity += (1 - w) * METAL_YIELD * (1 - exp(-p));
#endif
#ifdef WINDS
        if(HAS(All.WindModel, WINDS_SUBGRID)) {
            /* Here comes the Springel Hernquist 03 wind model */
            double pw = All.WindEfficiency * sm / P[i].Mass;
            double prob = 1 - exp(-pw);
            double zero[3] = {0, 0, 0};
            if(get_random_number(P[i].ID + 2) < prob)
                make_particle_wind(P[i].ID, i, All.WindSpeed * All.cf.a, zero);
        }
#endif
    }


}

double get_starformation_rate(int i) {
    /* returns SFR in internal units */
    return get_starformation_rate_full(i, 0, NULL, NULL, NULL);
}

static double get_starformation_rate_full(int i, double dtime, MyFloat * ne_new, double * trelax, double * egyeff) {
    double rateOfSF;
    int flag;
    double tsfr;
    double factorEVP, egyhot, ne, tcool, y, x, cloudmass;
    struct UVBG uvbg;

    flag = get_sfr_condition(i);

    if(flag == 1) {
        /* this shall not happen but let's put in some safe
         * numbers in case the code run wary!
         *
         * the only case trelax and egyeff are
         * required is in starformation(i)
         * */
        if (trelax) {
            *trelax = All.MaxSfrTimescale;
        }
        if (egyeff) {
            *egyeff = All.EgySpecCold;
        }
        return 0;
    }

    tsfr = sqrt(All.PhysDensThresh / (SPHP(i).Density * All.cf.a3inv)) * All.MaxSfrTimescale;
    /*
     * gadget-p doesn't have this cap.
     * without the cap sm can be bigger than cloudmass.
    */
    if(tsfr < dtime)
        tsfr = dtime;

    GetParticleUVBG(i, &uvbg);

    factorEVP = pow(SPHP(i).Density * All.cf.a3inv / All.PhysDensThresh, -0.8) * All.FactorEVP;

    egyhot = All.EgySpecSN / (1 + factorEVP) + All.EgySpecCold;

    ne = SPHP(i).Ne;

    tcool = GetCoolingTime(egyhot, SPHP(i).Density * All.cf.a3inv, &uvbg, &ne, METALLICITY(i));
    y = tsfr / tcool * egyhot / (All.FactorSN * All.EgySpecSN - (1 - All.FactorSN) * All.EgySpecCold);

    x = 1 + 1 / (2 * y) - sqrt(1 / y + 1 / (4 * y * y));

    cloudmass = x * P[i].Mass;

    rateOfSF = (1 - All.FactorSN) * cloudmass / tsfr;

    if (ne_new ) {
        *ne_new = ne;
    }

    if (trelax) {
        *trelax = tsfr * (1 - x) / x / (All.FactorSN * (1 + factorEVP));
    }
    if (egyeff) {
        *egyeff = egyhot * (1 - x) + All.EgySpecCold * x;
    }

    if (HAS(All.StarformationCriterion, SFR_CRITERION_MOLECULAR_H2)) {
        rateOfSF *= get_sfr_factor_due_to_h2(i);
    }
    if (HAS(All.StarformationCriterion, SFR_CRITERION_SELFGRAVITY)) {
        rateOfSF *= get_sfr_factor_due_to_selfgravity(i);
    }
    return rateOfSF;
}

void init_clouds(void)
{
    if(!All.StarformationOn) return;

    double A0, dens, tcool, ne, coolrate, egyhot, x, u4, meanweight;
    double tsfr, y, peff, fac, neff, egyeff, factorEVP, sigma, thresholdStarburst;

    if(All.PhysDensThresh == 0)
    {
        A0 = All.FactorEVP;

        egyhot = All.EgySpecSN / A0;

        meanweight = 4 / (8 - 5 * (1 - HYDROGEN_MASSFRAC));	/* note: assuming FULL ionization */

        u4 = 1 / meanweight * (1.0 / GAMMA_MINUS1) * (BOLTZMANN / PROTONMASS) * 1.0e4;
        u4 *= All.UnitMass_in_g / All.UnitEnergy_in_cgs;


        dens = 1.0e6 * 3 * All.Hubble * All.Hubble / (8 * M_PI * All.G);

        /* to be guaranteed to get z=0 rate */
        set_global_time(1.0);
        IonizeParams();

        ne = 1.0;

        SetZeroIonization();
        struct UVBG uvbg;
        GetGlobalUVBG(&uvbg);
        /*XXX: We set the threshold without metal cooling;
         * It probably make sense to set the parameters with
         * a metalicity dependence.
         * */
        tcool = GetCoolingTime(egyhot, dens, &uvbg, &ne, 0.0);

        coolrate = egyhot / tcool / dens;

        x = (egyhot - u4) / (egyhot - All.EgySpecCold);

        All.PhysDensThresh =
            x / pow(1 - x,
                    2) * (All.FactorSN * All.EgySpecSN - (1 -
                            All.FactorSN) * All.EgySpecCold) /
                        (All.MaxSfrTimescale * coolrate);

        message(0, "A0= %g  \n", A0);
        message(0, "Computed: PhysDensThresh= %g  (int units)         %g h^2 cm^-3\n", All.PhysDensThresh,
                All.PhysDensThresh / (PROTONMASS / HYDROGEN_MASSFRAC / All.UnitDensity_in_cgs));
        message(0, "EXPECTED FRACTION OF COLD GAS AT THRESHOLD = %g\n", x);
        message(0, "tcool=%g dens=%g egyhot=%g\n", tcool, dens, egyhot);

        dens = All.PhysDensThresh * 10;

        do
        {
            tsfr = sqrt(All.PhysDensThresh / (dens)) * All.MaxSfrTimescale;
            factorEVP = pow(dens / All.PhysDensThresh, -0.8) * All.FactorEVP;
            egyhot = All.EgySpecSN / (1 + factorEVP) + All.EgySpecCold;

            ne = 0.5;
            tcool = GetCoolingTime(egyhot, dens, &uvbg, &ne, 0.0);

            y = tsfr / tcool * egyhot / (All.FactorSN * All.EgySpecSN - (1 - All.FactorSN) * All.EgySpecCold);
            x = 1 + 1 / (2 * y) - sqrt(1 / y + 1 / (4 * y * y));
            egyeff = egyhot * (1 - x) + All.EgySpecCold * x;

            peff = GAMMA_MINUS1 * dens * egyeff;

            fac = 1 / (log(dens * 1.025) - log(dens));
            dens *= 1.025;

            neff = -log(peff) * fac;

            tsfr = sqrt(All.PhysDensThresh / (dens)) * All.MaxSfrTimescale;
            factorEVP = pow(dens / All.PhysDensThresh, -0.8) * All.FactorEVP;
            egyhot = All.EgySpecSN / (1 + factorEVP) + All.EgySpecCold;

            ne = 0.5;
            tcool = GetCoolingTime(egyhot, dens, &uvbg, &ne, 0.0);

            y = tsfr / tcool * egyhot / (All.FactorSN * All.EgySpecSN - (1 - All.FactorSN) * All.EgySpecCold);
            x = 1 + 1 / (2 * y) - sqrt(1 / y + 1 / (4 * y * y));
            egyeff = egyhot * (1 - x) + All.EgySpecCold * x;

            peff = GAMMA_MINUS1 * dens * egyeff;

            neff += log(peff) * fac;
        }
        while(neff > 4.0 / 3);

        thresholdStarburst = dens;

        message(0, "Run-away sets in for dens=%g\n", thresholdStarburst);
        message(0, "Dynamic range for quiescent star formation= %g\n", thresholdStarburst / All.PhysDensThresh);

        sigma = 10.0 / All.Hubble * 1.0e-10 / pow(1.0e-3, 2);

        message(0, "Isotherm sheet central density: %g   z0=%g\n",
                M_PI * All.G * sigma * sigma / (2 * GAMMA_MINUS1) / u4,
                GAMMA_MINUS1 * u4 / (2 * M_PI * All.G * sigma));

        set_global_time(All.TimeBegin);
        IonizeParams();
    }
}

/********************
 *
 * The follow functions are from Desika and Gadget-P.
 * We really are mostly concerned about H2 here.
 *
 * You may need a license to run with these modess.
 
 * */
#if defined SPH_GRAD_RHO && defined METALS
static double ev_NH_from_GradRho(MyFloat gradrho[3], double hsml, double rho, double include_h)
{
    /* column density from GradRho, copied from gadget-p; what is it
     * calculating? */
    double gradrho_mag;
    if(rho<=0) {
        gradrho_mag = 0;
    } else {
        gradrho_mag = sqrt(gradrho[0]*gradrho[0]+gradrho[1]*gradrho[1]+gradrho[2]*gradrho[2]);
        if(gradrho_mag > 0) {gradrho_mag = rho*rho/gradrho_mag;} else {gradrho_mag=0;}
        if(include_h > 0) gradrho_mag += include_h*rho*hsml;
    }
    return gradrho_mag; // *(Z/Zsolar) add metallicity dependence
}
#endif

static double get_sfr_factor_due_to_h2(int i) {
    /*  Krumholz & Gnedin fitting function for f_H2 as a function of local
     *  properties, from gadget-p; we return the enhancement on SFR in this
     *  function */

#if ! defined SPH_GRAD_RHO || ! defined METALS
    /* if SPH_GRAD_RHO is not enabled, disable H2 molecular gas
     * this really shall not happen because begrun will check against the
     * condition. Ditto if not metal tracking.
     * */
    return 1.0;
#else
    double tau_fmol;
    double zoverzsun = P[i].Metallicity/METAL_YIELD;
    tau_fmol = ev_NH_from_GradRho(SPHP(i).GradRho,P[i].Hsml,SPHP(i).Density,1) * All.cf.a2inv;
    tau_fmol *= (0.1 + zoverzsun);
    if(tau_fmol>0) {
        tau_fmol *= 434.78*All.UnitDensity_in_cgs*All.CP.HubbleParam*All.UnitLength_in_cm;
        double y = 0.756*(1+3.1*pow(zoverzsun,0.365));
        y = log(1+0.6*y+0.01*y*y)/(0.6*tau_fmol);
        y = 1-0.75*y/(1+0.25*y);
        if(y<0) y=0; if(y>1) y=1;
        return y;

    } // if(tau_fmol>0)
    return 1.0;
#endif
}

static double get_sfr_factor_due_to_selfgravity(int i) {
#ifdef SPH_GRAD_RHO
    double divv = SPHP(i).DivVel * All.cf.a2inv;

    divv += 3.0*All.cf.hubble_a2; // hubble-flow correction

    if(HAS(All.StarformationCriterion, SFR_CRITERION_CONVERGENT_FLOW)) {
        if( divv>=0 ) return 0; // restrict to convergent flows (optional) //
    }

    double dv2abs = (divv*divv
            + (SPHP(i).CurlVel*All.cf.a2inv)
            * (SPHP(i).CurlVel*All.cf.a2inv)
           ); // all in physical units
    double alpha_vir = 0.2387 * dv2abs/(All.G * SPHP(i).Density*All.cf.a3inv);

    double y = 1.0;

    if((alpha_vir < 1.0)
    || (SPHP(i).Density * All.cf.a3inv > 100. * All.PhysDensThresh)
    )  {
        y = 66.7;
    } else {
        y = 0.1;
    }
    // PFH: note the latter flag is an arbitrary choice currently set
    // -by hand- to prevent runaway densities from this prescription! //

    if (HAS(All.StarformationCriterion, SFR_CRITERION_CONTINUOUS_CUTOFF)) {
        // continuous cutoff w alpha_vir instead of sharp (optional) //
        y *= 1.0/(1.0 + alpha_vir);
    }
    return y;
#else
    return 1.0;
#endif
}

#endif
<|MERGE_RESOLUTION|>--- conflicted
+++ resolved
@@ -472,11 +472,7 @@
     if(SPHP(i).Density < All.OverDensThresh)
         flag = 1;
 
-<<<<<<< HEAD
-#if defined(BLACK_HOLES) || defined(GAL_PART)
-=======
     /* massless particles never form stars! */
->>>>>>> 8de0883d
     if(P[i].Mass == 0)
         flag = 1;
 
