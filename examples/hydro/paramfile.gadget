#  Relevant files

InitCondFile = output/IC
OutputDir = output
TreeCoolFile = ../TREECOOL_fg_june11
OutputList = 0.1,0.11, 0.15, 0.2,0.299,0.3,0.33333,0.4,0.5

Nmesh = 128

# CPU time -limit
	
TimeLimitCPU = 43000 #= 8 hours


# Code options

#  Characteristics of run

TimeMax = 1.00000

Omega0 = 0.2814      # Total matter density  (at z=0)
OmegaLambda = 0.7186      # Cosmological constant (at z=0)
OmegaBaryon = 0.0464     # Baryon density        (at z=0)
HubbleParam = 0.697      # Hubble paramater (may be used for power spec parameterization)

CoolingOn = 1
StarformationOn = 1
BlackHoleOn = 1
HydroOn = 1
StarformationCriterion = density
RadiationOn = 1
<<<<<<< HEAD
MassiveNuLinRespOn = 0
=======
WindOn = 1
>>>>>>> cffa3d91

# Accuracy of time integration
MaxSizeTimestep = 0.1
MinSizeTimestep = 0.00

SnapshotWithFOF = 1
FOFHaloLinkingLength = 0.2
FOFHaloMinLength = 32

#  Further parameters of SPH
DensityKernelType = quintic

DensityContrastLimit = 100   # max contrast for hydro force calculation
DensityResolutionEta = 1.0  # for Cubic spline 1.0 = 33
MaxNumNgbDeviation = 2
ArtBulkViscConst = 0.75
InitGasTemp = 580.0        # always ignored if set to 0 
MinGasTemp = 5.0


# Memory allocation

PartAllocFactor = 2.0
BufferSize = 100          # in MByte

# Softening lengths

MinGasHsmlFractional = 0.01

#----------------------BH Stuff-------------------------
BlackHoleFeedbackFactor = 0.05
BlackHoleFeedbackRadius = 0.
BlackHoleFeedbackRadiusMaxPhys = 0.
BlackHoleFeedbackMethod = spline | mass
SeedBlackHoleMass = 5.0e-5
BlackHoleAccretionFactor = 100.0
BlackHoleNgbFactor = 2.0
BlackHoleEddingtonFactor = 3.0

MinFoFMassForNewSeed = 1
TimeBetweenSeedingSearch 1.03

#----------------------SFR Stuff-------------------------

CritPhysDensity = 0       #  critical physical density for star formation in
#  hydrogen number density in cm^(-3)

CritOverDensity = 57.7   #  overdensity threshold value

QuickLymanAlphaProbability  0 # Set to 1.0 to turn dense gas directly into stars.

MaxSfrTimescale = 1.5     # in internal time units


TempSupernova = 1.0e8   #  in Kelvin

TempClouds = 1000.0   #  in Kelvin
FactorSN = 0.1
FactorEVP = 1000.0

WindModel = ofjt10,decouple
WindEfficiency = 2.0
WindEnergyFraction = 1.0
WindSigma0 = 353.0 #km/s
WindSpeedFactor = 3.7

WindFreeTravelLength = 20
WindFreeTravelDensFac = 0.1
<|MERGE_RESOLUTION|>--- conflicted
+++ resolved
@@ -29,11 +29,9 @@
 HydroOn = 1
 StarformationCriterion = density
 RadiationOn = 1
-<<<<<<< HEAD
 MassiveNuLinRespOn = 0
-=======
 WindOn = 1
->>>>>>> cffa3d91
+
 
 # Accuracy of time integration
 MaxSizeTimestep = 0.1
