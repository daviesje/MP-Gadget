#include <mpi.h>
#include <stdio.h>
#include <stdlib.h>
#include <string.h>
#include <math.h>
#include <gsl/gsl_math.h>


#include "allvars.h"
#include "evaluator.h"
#include "proto.h"
#include "densitykernel.h"

#ifndef DEBUG
#define NDEBUG
#endif
#include <assert.h>

/*! \file hydra.c
 *  \brief Computation of SPH forces and rate of entropy generation
 *
 *  This file contains the "second SPH loop", where the SPH forces are
 *  computed, and where the rate of change of entropy due to the shock heating
 *  (via artificial viscosity) is computed.
 */
struct hydrodata_in
{
    int NodeList[NODELISTLENGTH];

#ifdef DENSITY_INDEPENDENT_SPH
    MyFloat EgyRho;
    MyFloat EntVarPred;
#endif

    MyDouble Pos[3];
    MyFloat Vel[3];
    MyFloat Hsml;
    MyFloat Mass;
    MyFloat Density;
    MyFloat Pressure;
    MyFloat F1;
    MyFloat DhsmlDensityFactor;
    int Timestep;

#ifdef PARTICLE_DEBUG
    MyIDType ID;			/*!< particle identifier */
#endif

};

struct hydrodata_out
{
    MyDouble Acc[3];
    MyDouble DtEntropy;
    MyFloat MaxSignalVel;

#ifdef HYDRO_COST_FACTOR
    int Ninteractions;
#endif
};


static int hydro_evaluate(int target, int mode,
        struct hydrodata_in * I,
        struct hydrodata_out * O,
        LocalEvaluator * lv);
static int hydro_isactive(int n);
static void hydro_post_process(int i);


static void hydro_copy(int place, struct hydrodata_in * input);
static void hydro_reduce(int place, struct hydrodata_out * result, int mode);

static double fac_mu, fac_vsic_fix;

/*! This function is the driver routine for the calculation of hydrodynamical
 *  force and rate of change of entropy due to shock heating for all active
 *  particles .
 */
void hydro_force(void)
{
    Evaluator ev = {0};

    ev.ev_label = "HYDRO";
    ev.ev_evaluate = (ev_ev_func) hydro_evaluate;
    ev.ev_isactive = hydro_isactive;
    ev.ev_copy = (ev_copy_func) hydro_copy;
    ev.ev_reduce = (ev_reduce_func) hydro_reduce;
    ev.UseNodeList = 0;
    ev.ev_datain_elsize = sizeof(struct hydrodata_in);
    ev.ev_dataout_elsize = sizeof(struct hydrodata_out);

    int i;
    double timeall = 0, timenetwork = 0;
    double timecomp, timecomm, timewait;

    walltime_measure("/Misc");

#ifdef WAKEUP
#pragma omp parallel for
    for(i = 0; i < NumPart; i++)
    {
        if(P[i].Type == 0)
            SPHP(i).wakeup = 0;
    }
#endif

    fac_mu = pow(All.cf.a, 3 * (GAMMA - 1) / 2) / All.cf.a;
    fac_vsic_fix = All.cf.hubble * pow(All.cf.a, 3 * GAMMA_MINUS1);

    /* allocate buffers to arrange communication */

    walltime_measure("/SPH/Hydro/Init");

    ev_run(&ev);


    /* do final operations on results */

    int Nactive;
    int * queue = ev_get_queue(&ev, &Nactive);
#pragma omp parallel for if(Nactive > 64)
    for(i = 0; i < Nactive; i++)
        hydro_post_process(queue[i]);

    myfree(queue);

    /* collect some timing information */

    timeall += walltime_measure(WALLTIME_IGNORE);

    timecomp = ev.timecomp1 + ev.timecomp2;
    timewait = ev.timewait1 + ev.timewait2;
    timecomm = ev.timecommsumm1 + ev.timecommsumm2;

    walltime_add("/SPH/Hydro/Compute", timecomp);
    walltime_add("/SPH/Hydro/Wait", timewait);
    walltime_add("/SPH/Hydro/Comm", timecomm);
    walltime_add("/SPH/Hydro/Misc", timeall - (timecomp + timewait + timecomm + timenetwork));
}

static void hydro_copy(int place, struct hydrodata_in * input) {
    int k;
    double soundspeed_i;
    for(k = 0; k < 3; k++)
    {
        input->Pos[k] = P[place].Pos[k];
        input->Vel[k] = SPHP(place).VelPred[k];
    }
    input->Hsml = P[place].Hsml;
    input->Mass = P[place].Mass;
    input->Density = SPHP(place).Density;
#ifdef DENSITY_INDEPENDENT_SPH
    input->EgyRho = SPHP(place).EgyWtDensity;
    input->EntVarPred = SPHP(place).EntVarPred;
    input->DhsmlDensityFactor = SPHP(place).DhsmlEgyDensityFactor;
#else
    input->DhsmlDensityFactor = SPHP(place).DhsmlDensityFactor;
#endif

    input->Pressure = SPHP(place).Pressure;
    input->Timestep = (P[place].TimeBin ? (1 << P[place].TimeBin) : 0);
    /* calculation of F1 */
#ifndef ALTVISCOSITY
    soundspeed_i = sqrt(GAMMA * SPHP(place).Pressure / SPHP(place).EOMDensity);
    input->F1 = fabs(SPHP(place).DivVel) /
        (fabs(SPHP(place).DivVel) + SPHP(place).CurlVel +
         0.0001 * soundspeed_i / P[place].Hsml / fac_mu);

#else
    input->F1 = SPHP(place).DivVel;
#endif


#ifdef PARTICLE_DEBUG
    input->ID = P[place].ID;
#endif

}

static void hydro_reduce(int place, struct hydrodata_out * result, int mode) {
#define REDUCE(A, B) (A) = (mode==0)?(B):((A) + (B))
    int k;

    for(k = 0; k < 3; k++)
    {
        REDUCE(SPHP(place).HydroAccel[k], result->Acc[k]);
    }

    REDUCE(SPHP(place).DtEntropy, result->DtEntropy);

#ifdef HYDRO_COST_FACTOR
    P[place].GravCost += HYDRO_COST_FACTOR * All.cf.a * result->Ninteractions;
#endif

    if(mode == 0 || SPHP(place).MaxSignalVel < result->MaxSignalVel)
        SPHP(place).MaxSignalVel = result->MaxSignalVel;

}


/*! This function is the 'core' of the SPH force computation. A target
 *  particle is specified which may either be local, or reside in the
 *  communication buffer.
 */
static int hydro_evaluate(int target, int mode,
        struct hydrodata_in * I,
        struct hydrodata_out * O,
        LocalEvaluator * lv)
{
    int startnode, numngb, listindex = 0;
    int j, n;

    int ninteractions = 0;
    int nnodesinlist = 0;

    double p_over_rho2_i, p_over_rho2_j, soundspeed_i, soundspeed_j;

    density_kernel_t kernel_i;
    density_kernel_t kernel_j;

    startnode = I->NodeList[0];
    listindex ++;
    startnode = Nodes[startnode].u.d.nextnode;	/* open it */

#ifdef DENSITY_INDEPENDENT_SPH
    soundspeed_i = sqrt(GAMMA * I->Pressure / I->EgyRho);
#else
    soundspeed_i = sqrt(GAMMA * I->Pressure / I->Density);
#endif

    /* initialize variables before SPH loop is started */

    O->Acc[0] = O->Acc[1] = O->Acc[2] = O->DtEntropy = 0;
    density_kernel_init(&kernel_i, I->Hsml);

#ifndef TRADITIONAL_SPH_FORMULATION
#ifdef DENSITY_INDEPENDENT_SPH
    p_over_rho2_i = I->Pressure / (I->EgyRho * I->EgyRho);
#else
    p_over_rho2_i = I->Pressure / (I->Density * I->Density);
#endif
#else
    p_over_rho2_i = I->Pressure / (I->Density * I->Density);
#endif

    O->MaxSignalVel = soundspeed_i;


    /* Now start the actual SPH computation for this particle */

    while(startnode >= 0)
    {
        while(startnode >= 0)
        {
            numngb =
                ngb_treefind_threads(I->Pos, I->Hsml, target, &startnode,
                        mode, lv, NGB_TREEFIND_SYMMETRIC, 1); /* gas only 1 << 0 */

            if(numngb < 0)
                return numngb;

            for(n = 0; n < numngb; n++)
            {
                j = lv->ngblist[n];

                ninteractions++;

#ifdef BLACK_HOLES
                if(P[j].Mass == 0)
                    continue;
#endif

#ifdef WINDS
#ifdef NOWINDTIMESTEPPING
                if(HAS(All.WindModel, WINDS_DECOUPLE_SPH)) {
                    if(P[j].Type == 0)
                        if(SPHP(j).DelayTime > 0)	/* ignore the wind particles */
                            continue;
                }
#endif
#endif
                double dx = I->Pos[0] - P[j].Pos[0];
                double dy = I->Pos[1] - P[j].Pos[1];
                double dz = I->Pos[2] - P[j].Pos[2];

                dx = NEAREST(dx);
                dy = NEAREST(dy);
                dz = NEAREST(dz);
                double r2 = dx * dx + dy * dy + dz * dz;
                density_kernel_init(&kernel_j, P[j].Hsml);
                if(r2 > 0 && (r2 < kernel_i.HH || r2 < kernel_j.HH))
                {
                    double r = sqrt(r2);
                    p_over_rho2_j = SPHP(j).Pressure / (SPHP(j).EOMDensity * SPHP(j).EOMDensity);

#ifdef DENSITY_INDEPENDENT_SPH
                    soundspeed_j = sqrt(GAMMA * SPHP(j).Pressure / SPHP(j).EOMDensity);
#else
                    soundspeed_j = sqrt(GAMMA * p_over_rho2_j * SPHP(j).Density);
#endif

                    double dvx = I->Vel[0] - SPHP(j).VelPred[0];
                    double dvy = I->Vel[1] - SPHP(j).VelPred[1];
                    double dvz = I->Vel[2] - SPHP(j).VelPred[2];
                    double vdotr = dx * dvx + dy * dvy + dz * dvz;
                    double rho_ij = 0.5 * (I->Density + SPHP(j).Density);
                    double vdotr2 = vdotr + All.cf.hubble_a2 * r2;

                    double dwk_i = density_kernel_dwk(&kernel_i, r * kernel_i.Hinv);
                    double dwk_j = density_kernel_dwk(&kernel_j, r * kernel_j.Hinv);

                    double vsig = soundspeed_i + soundspeed_j;


                    if(vsig > O->MaxSignalVel)
                        O->MaxSignalVel = vsig;

                    double visc = 0;

                    if(vdotr2 < 0)	/* ... artificial viscosity visc is 0 by default*/
                    {
#ifndef ALTVISCOSITY
#ifndef CONVENTIONAL_VISCOSITY
                        double mu_ij = fac_mu * vdotr2 / r;	/* note: this is negative! */
#else
                        double c_ij = 0.5 * (soundspeed_i + soundspeed_j);
                        double h_ij = 0.5 * (I->Hsml + P[j].Hsml);
                        double mu_ij = fac_mu * h_ij * vdotr2 / (r2 + 0.0001 * h_ij * h_ij);
#endif
                        vsig -= 3 * mu_ij;


                        if(vsig > O->MaxSignalVel)
                            O->MaxSignalVel = vsig;

                        double f2 =
                            fabs(SPHP(j).DivVel) / (fabs(SPHP(j).DivVel) + SPHP(j).CurlVel +
                                    0.0001 * soundspeed_j / fac_mu / P[j].Hsml);

                        double BulkVisc_ij = All.ArtBulkViscConst;

#ifndef CONVENTIONAL_VISCOSITY
                        visc = 0.25 * BulkVisc_ij * vsig * (-mu_ij) / rho_ij * (I->F1 + f2);
#else
                        visc =
                            (-BulkVisc_ij * mu_ij * c_ij + 2 * BulkVisc_ij * mu_ij * mu_ij) /
                            rho_ij * (I->F1 + f2) * 0.5;
#endif

#else /* start of ALTVISCOSITY block */
                        double mu_i;
                        if(I->F1 < 0)
                            mu_i = I->Hsml * fabs(I->F1);	/* f1 hold here the velocity divergence of particle i */
                        else
                            mu_i = 0;
                        if(SPHP(j).DivVel < 0)
                            mu_j = P[j].Hsml * fabs(SPHP(j).DivVel);
                        else
                            mu_j = 0;
                        visc = All.ArtBulkViscConst * ((soundspeed_i + mu_i) * mu_i / I->Density +
                                (soundspeed_j + mu_j) * mu_j / SPHP(j).Density);
#endif /* end of ALTVISCOSITY block */


                        /* .... end artificial viscosity evaluation */
                        /* now make sure that viscous acceleration is not too large */

#ifndef NOVISCOSITYLIMITER
                        double dt =
                            2 * IMAX(I->Timestep,
                                    (P[j].TimeBin ? (1 << P[j].TimeBin) : 0)) * All.Timebase_interval;
                        if(dt > 0 && (dwk_i + dwk_j) < 0)
                        {
#ifdef BLACK_HOLES
                            if((I->Mass + P[j].Mass) > 0)
#endif
                                visc = DMIN(visc, 0.5 * fac_vsic_fix * vdotr2 /
                                        (0.5 * (I->Mass + P[j].Mass) * (dwk_i + dwk_j) * r * dt));
                        }
#endif
                    }
                    double hfc_visc = 0.5 * P[j].Mass * visc * (dwk_i + dwk_j) / r;
#ifndef TRADITIONAL_SPH_FORMULATION

#ifdef DENSITY_INDEPENDENT_SPH
                    double hfc = hfc_visc;
                    /* leading-order term */
                    hfc += P[j].Mass *
                        (dwk_i*p_over_rho2_i*SPHP(j).EntVarPred/I->EntVarPred +
                         dwk_j*p_over_rho2_j*I->EntVarPred/SPHP(j).EntVarPred) / r;

                    /* enable grad-h corrections only if contrastlimit is non negative */
                    if(All.DensityContrastLimit >= 0) {
                        double r1 = I->EgyRho / I->Density;
                        double r2 = SPHP(j).EgyWtDensity / SPHP(j).Density;
                        if(All.DensityContrastLimit > 0) {
                            /* apply the limit if it is enabled > 0*/
                            if(r1 > All.DensityContrastLimit) {
                                r1 = All.DensityContrastLimit;
                            }
                            if(r2 > All.DensityContrastLimit) {
                                r2 = All.DensityContrastLimit;
                            }
                        }
                        /* grad-h corrections */
                        /* I->DhsmlDensityFactor is actually EgyDensityFactor */
                        hfc += P[j].Mass *
                            (dwk_i*p_over_rho2_i*r1*I->DhsmlDensityFactor +
                             dwk_j*p_over_rho2_j*r2*SPHP(j).DhsmlEgyDensityFactor) / r;
                    }
#else
                    /* Formulation derived from the Lagrangian */
                    double hfc = hfc_visc + P[j].Mass * (p_over_rho2_i *I->DhsmlDensityFactor * dwk_i
                            + p_over_rho2_j * SPHP(j).DhsmlDensityFactor * dwk_j) / r;
#endif
#else
                    double hfc = hfc_visc +
                        0.5 * P[j].Mass * (dwk_i + dwk_j) / r * (p_over_rho2_i + p_over_rho2_j);

                    /* hfc_egy = 0.5 * P[j].Mass * (dwk_i + dwk_j) / r * (p_over_rho2_i + p_over_rho2_j); */
                    double hfc_egy = P[j].Mass * (dwk_i + dwk_j) / r * (p_over_rho2_i);
#endif

#ifdef WINDS
                    if(HAS(All.WindModel, WINDS_DECOUPLE_SPH)) {
                        if(P[j].Type == 0)
                            if(SPHP(j).DelayTime > 0)	/* No force by wind particles */
                            {
                                hfc = hfc_visc = 0;
                            }
                    }
#endif

#ifndef NOACCEL
                    O->Acc[0] += (-hfc * dx);
                    O->Acc[1] += (-hfc * dy);
                    O->Acc[2] += (-hfc * dz);
#endif

#ifndef TRADITIONAL_SPH_FORMULATION
                    O->DtEntropy += (0.5 * hfc_visc * vdotr2);
#else
                    O->DtEntropy += (0.5 * (hfc_visc + hfc_egy) * vdotr2);
#endif

#ifdef WAKEUP
#error This needs to be prtected by a lock
                    if(vsig > WAKEUP * SPHP(j).MaxSignalVel)
                    {
                        SPHP(j).wakeup = 1;
                    }
#endif
                }
            }
        }

        if(listindex < NODELISTLENGTH)
        {
            startnode = I->NodeList[listindex];
            if(startnode >= 0) {
                startnode = Nodes[startnode].u.d.nextnode;	/* open it */
                listindex++;
                nnodesinlist ++;
            }
        }
    }

    /* Now collect the result at the right place */
#ifdef HYDRO_COST_FACTOR
        O->Ninteractions = ninteractions;
#endif

    /* some performance measures not currently used */
    lv->Ninteractions += ninteractions;
    lv->Nnodesinlist += nnodesinlist;

    return 0;
}

static int hydro_isactive(int i) {
    return P[i].Type == 0;
}

static void hydro_post_process(int i) {
    if(P[i].Type == 0)
    {
        int k;

#ifndef TRADITIONAL_SPH_FORMULATION
        /* Translate energy change rate into entropy change rate */
        SPHP(i).DtEntropy *= GAMMA_MINUS1 / (All.cf.hubble_a2 * pow(SPHP(i).EOMDensity, GAMMA_MINUS1));
#endif

#ifdef WINDS
        /* if we have winds, we decouple particles briefly if delaytime>0 */

        if(HAS(All.WindModel, WINDS_DECOUPLE_SPH)) {
            if(SPHP(i).DelayTime > 0)
            {
                for(k = 0; k < 3; k++)
                    SPHP(i).HydroAccel[k] = 0;

                SPHP(i).DtEntropy = 0;

#ifdef NOWINDTIMESTEPPING
                SPHP(i).MaxSignalVel = 2 * sqrt(GAMMA * SPHP(i).Pressure / SPHP(i).Density);
#else
                double windspeed = All.WindSpeed * All.cf.a;
                windspeed *= fac_mu;
                double hsml_c = pow(All.WindFreeTravelDensFac * All.PhysDensThresh /
                        (SPHP(i).Density * All.cf.a3inv), (1. / 3.));
                SPHP(i).MaxSignalVel = hsml_c * DMAX((2 * windspeed), SPHP(i).MaxSignalVel);
#endif
            }
        }
#endif

<<<<<<< HEAD
#ifdef SPH_BND_PARTICLES
        if(P[i].I->ID == 0)
        {
            int k;
            SPHP(i).e.DtEntropy = 0;

            for(k = 0; k < 3; k++)
                SPHP(i).HydroAccel[k] = 0;
        }
#endif
=======
#ifdef TIME_DEP_ART_VISC
#if !defined(EOS_DEGENERATE)
        double cs_h = sqrt(GAMMA * SPHP(i).Pressure / SPHP(i).Density) / P[i].Hsml;
#else
        double cs_h = sqrt(SPHP(i).dpdr) / P[i].Hsml;
#endif
        double f = fabs(SPHP(i).DivVel) / (fabs(SPHP(i).DivVel) + SPHP(i).CurlVel + 0.0001 * cs_h / fac_mu);
        SPHP(i).Dtalpha = -(SPHP(i).alpha - All.AlphaMin) * All.DecayTime *
            0.5 * SPHP(i).MaxSignalVel / (P[i].Hsml * fac_mu)
            + f * All.ViscSource * DMAX(0.0, -SPHP(i).DivVel);
        SPHP(i).Dtalpha /= All.cf.hubble_a2;
#endif

>>>>>>> 3d3ed46e
    }
}<|MERGE_RESOLUTION|>--- conflicted
+++ resolved
@@ -515,32 +515,5 @@
             }
         }
 #endif
-
-<<<<<<< HEAD
-#ifdef SPH_BND_PARTICLES
-        if(P[i].I->ID == 0)
-        {
-            int k;
-            SPHP(i).e.DtEntropy = 0;
-
-            for(k = 0; k < 3; k++)
-                SPHP(i).HydroAccel[k] = 0;
-        }
-#endif
-=======
-#ifdef TIME_DEP_ART_VISC
-#if !defined(EOS_DEGENERATE)
-        double cs_h = sqrt(GAMMA * SPHP(i).Pressure / SPHP(i).Density) / P[i].Hsml;
-#else
-        double cs_h = sqrt(SPHP(i).dpdr) / P[i].Hsml;
-#endif
-        double f = fabs(SPHP(i).DivVel) / (fabs(SPHP(i).DivVel) + SPHP(i).CurlVel + 0.0001 * cs_h / fac_mu);
-        SPHP(i).Dtalpha = -(SPHP(i).alpha - All.AlphaMin) * All.DecayTime *
-            0.5 * SPHP(i).MaxSignalVel / (P[i].Hsml * fac_mu)
-            + f * All.ViscSource * DMAX(0.0, -SPHP(i).DivVel);
-        SPHP(i).Dtalpha /= All.cf.hubble_a2;
-#endif
-
->>>>>>> 3d3ed46e
     }
 }